--- conflicted
+++ resolved
@@ -34,9 +34,4 @@
             ast.ChooseSingleAst()
             translate args ast errors |> ignore
             graphs.[0] // todo: add subgraph support
-<<<<<<< HEAD
-
-    // graph.PrintAllCollectedData() // todo: move to tests
-=======
->>>>>>> 0b1f5f23
     graph